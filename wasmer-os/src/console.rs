#![allow(unused_imports)]
#![allow(dead_code)]
use futures::FutureExt;
use std::collections::HashMap;
use std::path::Path;
use std::sync::atomic::AtomicBool;
use std::sync::Arc;
use std::sync::Mutex;
use tokio::sync::mpsc;
use tokio::sync::oneshot;
use tokio::sync::RwLock;
#[allow(unused_imports, dead_code)]
use tracing::{debug, error, info, trace, warn};
#[cfg(feature = "sys")]
use wasmer::Engine;

use crate::tty::TtyMode;

use super::bin_factory::*;
use super::builtins::*;
use super::common::*;
use super::environment::*;
use super::err;
use super::eval::*;
use super::fd::*;
use super::fs::*;
use super::job::*;
use super::pipe::*;
use super::reactor::*;
use super::state::*;
use super::stdio::*;
use super::stdout::*;
use super::tty::*;
use super::wizard_executor::*;
use crate::api::*;
use crate::wasmer_vfs::FileSystem;

pub struct Console {
    location: url::Url,
    user_agent: String,
    is_mobile: bool,
    state: Arc<Mutex<ConsoleState>>,
    bins: BinFactory,
    tty: Tty,
    reactor: Arc<RwLock<Reactor>>,
    stdout: Stdout,
    stderr: Fd,
    exec: EvalFactory,
    #[cfg(feature = "sys")]
    engine: Option<Engine>,
    compiler: Compiler,
    abi: Arc<dyn ConsoleAbi>,
    wizard: Option<WizardExecutor>,
    whitelabel: bool,
    bootstrap_token: Option<String>,
    no_welcome: bool,
    exit_on_return_to_shell: bool
}

impl Drop for Console {
    fn drop(&mut self) {
        let state = self.state.clone();
        let reactor = self.reactor.clone();
        let system = System::default();
        let work = async move {
            reactor.write().await.clear();
            state.lock().unwrap().clear_mounts();
        };
        system.fork_shared(move || work);
    }
}

pub enum StdioEvent {
    Stdout(Vec<u8>),
    Stderr(Vec<u8>),
    Log(Vec<u8>),
}

impl Console {
    pub fn new(
        location: String,
        user_agent: String,
        compiler: Compiler,
        abi: Arc<dyn ConsoleAbi>,
        wizard: Option<Box<dyn WizardAbi + Send + Sync + 'static>>,
        fs: UnionFileSystem,
        compiled_modules: Arc<CachedCompiledModules>,
        cache_webc_dir: Option<String>
    ) -> Console {
        let bins = BinFactory::new(
            compiled_modules,
            cache_webc_dir
        );
        let reactor = Arc::new(RwLock::new(Reactor::new()));

        Self::new_ext(
            location,
            user_agent,
            compiler,
            abi,
            wizard,
            fs,
            bins,
            reactor)
    }

    pub fn new_ext(
        location: String,
        user_agent: String,
        compiler: Compiler,
        abi: Arc<dyn ConsoleAbi>,
        wizard: Option<Box<dyn WizardAbi + Send + Sync + 'static>>,
        fs: UnionFileSystem,
        bins: BinFactory,
        reactor: Arc<RwLock<Reactor>>,
    ) -> Console {
        let location = url::Url::parse(&location).unwrap();
        let outer = if is_ssh(&user_agent) {
            TtyOuter::SSH
        } else if is_mobile(&user_agent) {
            TtyOuter::Mobile
        } else {
            TtyOuter::Normal
        };
        
        let unfinished_line = Arc::new(AtomicBool::new(false));
        let mut state = ConsoleState::new(fs, unfinished_line.clone());
        if let Some(origin) = location.domain().clone() {
            state.env.set_var("ORIGIN", origin.to_string());
        }
        state.env.set_var("LOCATION", location.to_string());

        let state = Arc::new(Mutex::new(state));
        let tty = Tty::channel(&abi, &unfinished_line, outer);
        
        let exec_factory = EvalFactory::new(
            bins.clone(),
            tty.clone(),
            reactor.clone(),
            tty.stdout(),
            tty.stderr(),
            tty.log(),
        );

        let wizard = wizard.map(|a| WizardExecutor::new(a));
        
        let mut ret = Console {
            location,
            is_mobile: outer.is_mobile(),
            user_agent,
            bins,
            state,
            stdout: tty.stdout(),
            stderr: tty.stderr(),
            tty,
            reactor,
            exec: exec_factory,
            compiler,
            #[cfg(feature = "sys")]
            engine: None,
            abi,
            wizard,
            whitelabel: false,
            bootstrap_token: None,
            no_welcome: false,
            exit_on_return_to_shell: false,
        };

        ret.new_init();

        ret
    }

    #[cfg(feature = "sys")]
    pub fn with_engine(mut self, engine: Engine) -> Self {
        self.engine = Some(engine);
        self
    }

    fn new_init(&mut self) {
        self.whitelabel = self.location.query_pairs().any(|(key, _)| key == "wl");

        if let Some(prompt) = self
            .location
            .query_pairs()
            .filter(|(key, _)| key == "prompt")
            .next()
            .map(|(_, val)| val.to_string())
        {
            self.state.lock().unwrap().user = prompt;
        }

        let no_welcome = self
            .location
            .query_pairs()
            .any(|(key, _)| key == "no_welcome" || key == "no-welcome");

        let token = self
            .location
            .query_pairs()
            .filter(|(key, _)| key == "token")
            .next()
            .map(|(_, val)| val.to_string());

        self.bootstrap_token = token;
        self.no_welcome = no_welcome;
    }

    pub async fn prepare(&mut self) {
        let rect = self.abi.console_rect().await;
        self.tty.set_bounds(rect.cols, rect.rows).await;

        Console::update_prompt(false, &self.state, &self.tty).await;
    }

    pub async fn init(
        &mut self,
        run_command: Option<String>,
        callback: Option<Box<dyn FnOnce(u32)>>,
    ) {
        let mut location_file = self
            .state
            .lock()
            .unwrap()
            .rootfs
            .new_open_options()
            .create_new(true)
            .write(true)
            .open(Path::new("/etc/location"))
            .unwrap();

        location_file
            .write_all(self.location.as_str().as_bytes())
            .unwrap();

        if let Some(run_command) = &run_command {
            let mut init_file = self
                .state
                .lock()
                .unwrap()
                .rootfs
                .new_open_options()
                .create_new(true)
                .write(true)
                .open(Path::new("/bin/init"))
                .unwrap();
            init_file.write_all(run_command.as_bytes()).unwrap();
        }

        self.prepare().await;

        if self.wizard.is_some() {
            self.on_wizard(None).await;
        } else {
            self.start_shell(callback).await;
        }
    }

    pub async fn start_shell(&mut self, callback: Option<Box<dyn FnOnce(u32)>>) {
        if self.whitelabel == false && self.no_welcome == false {
            self.tty.draw_welcome().await;
        }

        let has_init = self
            .state
            .lock()
            .unwrap()
            .rootfs
            .metadata(&Path::new("/bin/init"))
            .is_ok();

        if let Some(token) = self.bootstrap_token.take() {
            let cmd = if has_init {
                format!("login --token {} && source /bin/init", token)
            } else {
                format!("login --token {}", token)
            };
            self.on_enter_internal(cmd, false, callback).await;
        } else if has_init {
            self.on_enter_internal("source /bin/init".to_string(), false, callback)
                .await;
        } else {
            self.tty.draw_prompt().await;
        }
    }

    pub fn tty(&self) -> &Tty {
        &self.tty
    }

    pub fn tty_mut(&mut self) -> &mut Tty {
        &mut self.tty
    }

    pub fn abi(&self) -> Arc<dyn ConsoleAbi> {
        self.abi.clone()
    }

    pub fn reactor(&self) -> Arc<RwLock<Reactor>> {
        self.reactor.clone()
    }

    pub fn stdout_fd(&self) -> Fd {
        self.stdout.fd()
    }

    pub fn stderr_fd(&self) -> Fd {
        self.stderr.clone()
    }

    pub fn exec_factory(&self) -> EvalFactory {
        self.exec.clone()
    }

    pub fn set_exit_on_return_to_shell(&mut self, val: bool) {
        self.exit_on_return_to_shell = val;
    }

    pub async fn new_job(&mut self) -> Option<Job> {
        // Generate the job and make it the active version
        let job = {
            let mut reactor = self.reactor.write().await;
            let job = match reactor.generate_job() {
                Ok((_, job)) => job,
                Err(_) => {
                    drop(reactor);
                    self.tty.draw("term: insufficient job space\r\n").await;
                    self.tty.reset_line().await;
                    self.tty.draw_prompt().await;
                    return None;
                }
            };
            reactor.set_current_job(job.id);
            job
        };
        Some(job)
    }

    pub fn root_fs(&self) -> UnionFileSystem {
        let state = self.state.lock().unwrap();
        state.rootfs.clone()
    }

    pub fn new_spawn_context(&self, job: &Job) -> SpawnContext {
        let ctx = {
            let state = self.state.lock().unwrap();
            SpawnContext::new(
                self.abi.clone(),
                state.env.clone(),
                job.clone(),
                job.stdin.clone(),
                self.stdout.fd.clone(),
                self.stderr.clone(),
                false,
                state.path.clone(),
                Vec::new(),
                state.rootfs.clone(),
                self.compiler,
            )
        };
        ctx
    }

    pub async fn on_wizard(&mut self, cmd: Option<String>) {
        self.tty.reset_paragraph().await;
        self.tty.reset_line().await;
        self.tty.set_echo(true).await;

        if let Some(wizard) = self.wizard.as_mut() {
            match wizard.feed(&self.abi, cmd).await {
                WizardExecutorAction::More { echo } => {
                    self.tty.set_echo(echo).await;
                    return;
                }
                WizardExecutorAction::Done => {
                    drop(wizard);

                    if let Some(wizard) = self.wizard.take() {
                        if let Some(token) = wizard.token() {
                            self.bootstrap_token = Some(token);
                        }
                    }

                    self.start_shell(None).await;
                    return;
                }
            }
        }
    }

    pub async fn on_enter(&mut self) {
        self.on_enter_with_callback(None).await;
    }

    pub async fn on_enter_with_callback(&mut self, callback: Option<Box<dyn FnOnce(u32)>>) {
        self.tty.set_cursor_to_end().await;
        let cmd = self.tty.get_paragraph().await;

        if self.wizard.is_some() {
            self.on_wizard(Some(cmd)).await;
            return;
        }

        self.tty.draw("\r\n").await;

        self.on_enter_internal(cmd, true, callback).await
    }

    pub fn set_env(&mut self, key: &str, value: &str) {
        let mut state = self.state.lock().unwrap();
        state.env.set_var(key, value.to_string());
        state.env.export(key);
    }

    pub fn set_envs(&mut self, envs: &HashMap<String, String>) {
        let mut state = self.state.lock().unwrap();
        envs.iter().for_each(|(k, v)| {
            state.env.set_var(k, v.to_string());
            state.env.export(k);
        });
    }

    pub async fn on_enter_internal(
        &mut self,
        mut cmd: String,
        record_history: bool,
        callback: Option<Box<dyn FnOnce(u32)>>,
    ) {
        let mode = self.tty.mode().await;
        if let TtyMode::StdIn(job) = mode {
            cmd += "\n";
            self.tty.reset_line().await;
            self.tty.reset_paragraph().await;
            //error!("on_stdin {}", cmd.as_bytes().iter().map(|byte| format!("\\u{{{:04X}}}", byte).to_owned()).collect::<Vec<String>>().join(""));
            let stdin_tx = job.stdin_tx_lock().as_ref().map(|a| a.clone());
            if let Some(stdin_tx) = stdin_tx {
                let _ = stdin_tx.send(FdMsg::new(cmd.into_bytes(), FdFlag::Stdin(true))).await;
            }
            return;
        }

        if cmd.len() <= 0 {
            self.tty.reset_line().await;
            self.tty.draw_prompt().await;
            return;
        }

        // Generate the job and make it the active version
        let job = if let Some(j) = self.new_job().await {
            j
        } else {
            return;
        };

        // Switch the console to this particular job
        let mut tty = self.tty.clone();
        tty.reset_line().await;
        tty.reset_paragraph().await;
        tty.enter_mode(TtyMode::StdIn(job.clone()), &self.reactor)
            .await;

        // Spawn the process and attach it to the job
        let ctx = self.new_spawn_context(&job);

        // Spawn a background thread that will process the result
        // of the process that we just started
        let exec = self.exec.clone();
        let reactor = self.reactor.clone();
        let system = System::default();
        let state = self.state.clone();
        let mut stdout = ctx.stdout.clone();
        let mut stderr = ctx.stderr.clone();
<<<<<<< HEAD

        let (code_sender, code_receiver) = oneshot::channel::<u32>();

        if let Some(callback) = callback {
            system.fork_local(code_receiver.map(|code| {
                callback(code.unwrap());
            }));
        }

=======
        let abi = ctx.abi.clone();
        let exit_on_return_to_shell = self.exit_on_return_to_shell;
>>>>>>> 81e9241b
        system.fork_dedicated_async(move || {
            let mut process = exec.eval(cmd.clone(), ctx);
            async move {
                // Wait for the process to finish
                let rx = process.recv().await;
                drop(process);

                // Flush all the pipes
                let _ = stdout.flush_async().await;
                let _ = stderr.flush_async().await;
                let _ = tty.flush_async().await;

                // Switch back to console mode
                tty.reset_line().await;
                tty.reset_paragraph().await;
                tty.enter_mode(TtyMode::Console, &reactor).await;
                tty.reset_history_cursor().await;

                // Process the result
                let mut multiline_input = false;
                let finished = if let Some(rx) = rx {
                    let code = match rx.status {
                        EvalStatus::Executed { code, show_result } => {
                            debug!("eval executed (code={})", code);
                            let should_line_feed = {
                                let state = state.lock().unwrap();
                                state
                                    .unfinished_line
                                    .load(std::sync::atomic::Ordering::Acquire)
                            };

                            if record_history {
                                tty.record_history(cmd).await;
                            }

                            if code != 0 && show_result {
                                let mut chars = String::new();
                                chars += err::exit_code_to_message(code);
                                chars += "\r\n";
                                tty.draw(chars.as_str()).await;
                            } else if should_line_feed {
                                tty.draw("\r\n").await;
                            }
                            Some(code)
                        }
                        EvalStatus::InternalError => {
                            debug!("eval internal error");
                            tty.draw("term: internal error\r\n").await;
                            None
                        }
                        EvalStatus::MoreInput => {
                            debug!("eval more input");
                            multiline_input = true;
                            tty.add(cmd.as_str()).await;
                            None
                        }
                        EvalStatus::Invalid => {
                            debug!("eval invalid");
                            tty.draw("term: invalid command\r\n").await;
                            None
                        }
                    };

                    // Process any changes to the global state
                    {
                        let ctx: EvalContext = rx.ctx;
                        abi.exit_code(ctx.last_return).await;

                        let mut state = state.lock().unwrap();
                        state.rootfs = ctx.root.sanitize();
                        state.env = ctx.env;
                        state.path = ctx.working_dir;
                        state.last_return = ctx.last_return;
                    }
                    code
                } else {
                    debug!("eval recv erro");
                    abi.exit_code(1u32).await;
                    tty.draw(format!("term: command failed\r\n").as_str()).await;
                    None
                };

<<<<<<< HEAD
                // Now draw the prompt ready for the next
                tty.reset_line().await;
                Console::update_prompt(multiline_input, &state, &tty).await;
                tty.draw_prompt().await;

                if let Some(code) = finished {
                    code_sender.send(code).unwrap();
=======
                // If we are to exit then do so
                if exit_on_return_to_shell {
                    abi.exit().await;
                } else {
                    // Now draw the prompt ready for the next
                    tty.reset_line().await;
                    Console::update_prompt(multiline_input, &state, &tty).await;
                    tty.draw_prompt().await;
>>>>>>> 81e9241b
                }
            }
        });
    }

    async fn update_prompt(multiline_input: bool, state: &Arc<Mutex<ConsoleState>>, tty: &Tty) {
        let (prompt, prompt_color) = {
            let state = state.lock().unwrap();
            let prompt = state.compute_prompt(multiline_input, false);
            let prompt_color = state.compute_prompt(multiline_input, true);
            (prompt, prompt_color)
        };

        tty.set_prompt(prompt, prompt_color).await;
    }

    pub async fn on_ctrl_l(&mut self) {
        if self.wizard.is_some() {
            return;
        }

        self.tty.reset_line().await;
        self.tty.draw_prompt().await;
        self.abi.cls().await;
    }

    pub async fn on_tab(&mut self, _job: Option<Job>) {
        // Later we need to implement auto-complete here when the process is not running
        // and implement spaces when it is
    }

    pub async fn on_page_up(&mut self) {}
    pub async fn on_page_down(&mut self) {}
    pub async fn on_f1(&mut self) {}
    pub async fn on_f2(&mut self) {}
    pub async fn on_f3(&mut self) {}
    pub async fn on_f4(&mut self) {}
    pub async fn on_f5(&mut self) {}
    pub async fn on_f6(&mut self) {}
    pub async fn on_f7(&mut self) {}
    pub async fn on_f8(&mut self) {}
    pub async fn on_f9(&mut self) {}
    pub async fn on_f10(&mut self) {}
    pub async fn on_f11(&mut self) {}
    pub async fn on_f12(&mut self) {}

    pub async fn on_ctrl_c(&mut self, job: Option<Job>) {
        if self.wizard.is_some() {
            self.abi.exit().await;
            return;
        }

        if job.is_none() {
            self.tty.draw("\r\n").await;
        } else {
            self.tty.draw("^C\r\n").await;
        }

        let mode = self.tty.mode().await;
        match mode {
            TtyMode::Null => {}
            TtyMode::Console => {
                self.tty.reset_paragraph().await;
                self.tty.reset_line().await;
                Console::update_prompt(false, &self.state, &self.tty).await;
                self.tty.draw_prompt().await;
            }
            TtyMode::StdIn(job) => {
                {
                    let mut reactor = self.reactor.write().await;
                    reactor.close_job(job, std::num::NonZeroU32::new(err::ERR_TERMINATED).unwrap());
                }
                self.tty.enter_mode(TtyMode::Null, &self.reactor).await;
            }
        }
    }

    pub async fn on_resize(&mut self) {
        let rect = self.abi.console_rect().await;
        self.tty.set_bounds(rect.cols, rect.rows).await;
    }

    pub async fn on_parse(&mut self, data: &[u8], job: Option<Job>) {
        let data = String::from_utf8_lossy(data);
        let data = data.as_ref();
        //error!("on_parse {}", data.as_bytes().iter().map(|byte| format!("\\u{{{:04X}}}", byte).to_owned()).collect::<Vec<String>>().join(""));
        match data {
            "\r" | "\u{000A}" => {
                self.on_enter().await;
            }
            "\u{0003}" => {
                // Ctrl-C
                self.on_ctrl_c(job).await;
            }
            "\u{007F}" => {
                self.tty.backspace().await;
            }
            "\u{0009}" if self.wizard.is_none() => {
                self.on_tab(job).await;
            }
            "\u{001B}\u{005B}\u{0044}" => {
                self.tty.cursor_left().await;
            }
            "\u{001B}\u{005B}\u{0043}" => {
                self.tty.cursor_right().await;
            }
            "\u{0001}" | "\u{001B}\u{005B}\u{0048}" => {
                self.tty.set_cursor_to_start().await;
            }
            "\u{001B}\u{005B}\u{0046}" => {
                self.tty.set_cursor_to_end().await;
            }
            "\u{001B}\u{005B}\u{0041}" if self.wizard.is_none() => {
                if job.is_none() {
                    self.tty.cursor_up().await;
                }
            }
            "\u{001B}\u{005B}\u{0042}" if self.wizard.is_none() => {
                if job.is_none() {
                    self.tty.cursor_down().await;
                }
            }
            "\u{000C}" => {
                self.on_ctrl_l().await;
            }
            "\u{001B}\u{005B}\u{0035}\u{007E}" => {
                self.on_page_up().await;
            }
            "\u{001B}\u{005B}\u{0036}\u{007E}" => {
                self.on_page_down().await;
            }
            "\u{001B}\u{004F}\u{0050}" => self.on_f1().await,
            "\u{001B}\u{004F}\u{0051}" => self.on_f2().await,
            "\u{001B}\u{004F}\u{0052}" => self.on_f3().await,
            "\u{001B}\u{004F}\u{0053}" => self.on_f4().await,
            "\u{001B}\u{005B}\u{0031}\u{0035}\u{007E}" => self.on_f5().await,
            "\u{001B}\u{005B}\u{0031}\u{0037}\u{007E}" => self.on_f6().await,
            "\u{001B}\u{005B}\u{0031}\u{0038}\u{007E}" => self.on_f7().await,
            "\u{001B}\u{005B}\u{0031}\u{0039}\u{007E}" => self.on_f8().await,
            "\u{001B}\u{005B}\u{0032}\u{0030}\u{007E}" => self.on_f9().await,
            "\u{001B}\u{005B}\u{0032}\u{0031}\u{007E}" => self.on_f10().await,
            "\u{001B}\u{005B}\u{0032}\u{0033}\u{007E}" => self.on_f11().await,
            "\u{001B}\u{005B}\u{0032}\u{0034}\u{007E}" => self.on_f12().await,
            data => {
                self.tty.add(data).await;
            }
        }
    }

    pub async fn on_key(
        &mut self,
        _key_code: u32,
        _key: String,
        _alt_key: bool,
        _ctrl_key: bool,
        _meta_key: bool,
    ) {
        // Do nothing for now
    }

<<<<<<< HEAD
    pub async fn stop_maybe_running_job(&mut self) {
        let mode = self.tty.mode().await;
        match mode {
            TtyMode::StdIn(job) => {
                // let mut reactor = self.reactor.write().await;
                // job.terminate(
                //     &mut reactor,
                //     std::num::NonZeroU32::new(err::ERR_TERMINATED).unwrap(),
                // );
                self.on_ctrl_c(Some(job)).await;
                // let forced_exit = caller_ctx.get_forced_exit();
                // let forced_exit = forced_exit.load(Ordering::Acquire);
                // self.reactor.write().await.clear();
            }
            _ => {}
        }
    }

    pub async fn on_data(&mut self, mut data: String) {
=======
    /// Puts the console into RAW mode which will send the
    /// bytes to the subprocess without changing the,
    pub fn set_raw_mode(&self, val: bool) {
        self.tty.set_raw_mode(val);
    }

    /// Closes the STDIN channel for any running process
    pub async fn close_stdin(&self) {
        self.tty.mode_mut(|mode| {
            if let TtyMode::StdIn(job) = mode {
                let mut guard = job.stdin_tx_lock();
                guard.take();
            }
        }).await;
    }

    pub async fn on_data(&mut self, mut data: &[u8]) {
>>>>>>> 81e9241b
        let mode = self.tty.mode().await;
        match mode {
            TtyMode::StdIn(job) => {
                // If we are in RAW mode then just send it
                if self.tty.is_raw_mode() {
                    let stdin_tx = job.stdin_tx_lock().as_ref().map(|a| a.clone());
                    if let Some(stdin_tx) = stdin_tx {
                        let _ = stdin_tx
                            .send(FdMsg::new(data.to_vec(), FdFlag::Stdin(true)))
                            .await;
                    }
                }

                // Buffered input will only be sent to the process once a return key is pressed
                // which allows the line to be 'edited' in the terminal before its submitted
<<<<<<< HEAD
                if self.tty.is_buffering() {
=======
                else if self.tty.is_buffering()
                {
>>>>>>> 81e9241b
                    // Ctrl-C is not fed to the process and always actioned
                    if data == b"0x03" {
                        self.on_ctrl_c(Some(job)).await
                    } else {
                        self.on_parse(&data, Some(job)).await
                    }

                // When we are sending unbuffered keys the return key is turned into a newline so that its compatible
                // with things like the rpassword crate which simple reads a line of input with a line feed terminator
                // from TTY.
                } else if data == b"\r" || data == b"0x0a" {
                    data = b"\n";
                    let stdin_tx = job.stdin_tx_lock().as_ref().map(|a| a.clone());
                    if let Some(stdin_tx) = stdin_tx {
                        let _ = stdin_tx
                            .send(FdMsg::new(data.to_vec(), FdFlag::Stdin(true)))
                            .await;
                    }

                // Otherwise we just feed the bytes into the STDIN for the process to handle
                } else {
                    let stdin_tx = job.stdin_tx_lock().as_ref().map(|a| a.clone());
                    if let Some(stdin_tx) = stdin_tx {
                        let _ = stdin_tx
                            .send(FdMsg::new(data.to_vec(), FdFlag::Stdin(true)))
                            .await;
                    }
                }
            }
            TtyMode::Null => {}
            TtyMode::Console => self.on_parse(data, None).await,
        }
    }
}<|MERGE_RESOLUTION|>--- conflicted
+++ resolved
@@ -470,7 +470,6 @@
         let state = self.state.clone();
         let mut stdout = ctx.stdout.clone();
         let mut stderr = ctx.stderr.clone();
-<<<<<<< HEAD
 
         let (code_sender, code_receiver) = oneshot::channel::<u32>();
 
@@ -480,10 +479,8 @@
             }));
         }
 
-=======
         let abi = ctx.abi.clone();
         let exit_on_return_to_shell = self.exit_on_return_to_shell;
->>>>>>> 81e9241b
         system.fork_dedicated_async(move || {
             let mut process = exec.eval(cmd.clone(), ctx);
             async move {
@@ -566,15 +563,6 @@
                     None
                 };
 
-<<<<<<< HEAD
-                // Now draw the prompt ready for the next
-                tty.reset_line().await;
-                Console::update_prompt(multiline_input, &state, &tty).await;
-                tty.draw_prompt().await;
-
-                if let Some(code) = finished {
-                    code_sender.send(code).unwrap();
-=======
                 // If we are to exit then do so
                 if exit_on_return_to_shell {
                     abi.exit().await;
@@ -583,7 +571,9 @@
                     tty.reset_line().await;
                     Console::update_prompt(multiline_input, &state, &tty).await;
                     tty.draw_prompt().await;
->>>>>>> 81e9241b
+                    if let Some(code) = finished {
+                        code_sender.send(code).unwrap();
+                    }
                 }
             }
         });
@@ -744,7 +734,6 @@
         // Do nothing for now
     }
 
-<<<<<<< HEAD
     pub async fn stop_maybe_running_job(&mut self) {
         let mode = self.tty.mode().await;
         match mode {
@@ -763,8 +752,6 @@
         }
     }
 
-    pub async fn on_data(&mut self, mut data: String) {
-=======
     /// Puts the console into RAW mode which will send the
     /// bytes to the subprocess without changing the,
     pub fn set_raw_mode(&self, val: bool) {
@@ -782,7 +769,6 @@
     }
 
     pub async fn on_data(&mut self, mut data: &[u8]) {
->>>>>>> 81e9241b
         let mode = self.tty.mode().await;
         match mode {
             TtyMode::StdIn(job) => {
@@ -798,12 +784,8 @@
 
                 // Buffered input will only be sent to the process once a return key is pressed
                 // which allows the line to be 'edited' in the terminal before its submitted
-<<<<<<< HEAD
-                if self.tty.is_buffering() {
-=======
                 else if self.tty.is_buffering()
                 {
->>>>>>> 81e9241b
                     // Ctrl-C is not fed to the process and always actioned
                     if data == b"0x03" {
                         self.on_ctrl_c(Some(job)).await
