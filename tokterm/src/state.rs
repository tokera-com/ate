#![allow(unused_imports)]
#![allow(dead_code)]
use bytes::{Buf, BytesMut};
use std::collections::HashMap;
use std::sync::Arc;
use std::sync::Mutex;
use tokio::sync::mpsc;
use tokio::sync::oneshot;
use tokio::sync::watch;
use tokio::sync::Mutex as AsyncMutex;

use crate::common::*;
use crate::fd::*;

use super::environment::Environment;
use super::eval::Process;
use super::eval::*;
use super::fd::*;
use super::poll::*;
use super::pool::ThreadPool as Pool;
use super::reactor::*;
use super::tty::*;

pub struct ConsoleState {
    pub path: String,
    pub user: String,
    pub env: Environment,
    pub last_return: i32,
    pub unfinished_line: bool,
}

impl ConsoleState {
    pub fn new() -> ConsoleState {
        ConsoleState {
            path: "/".to_string(),
            user: "tokera.sh".to_string(),
            env: Environment::default(),
            last_return: 0,
            unfinished_line: false,
        }
    }

    pub fn compute_prompt(&self, need_more_text: bool, color: bool) -> String {
        let prompt_symbol = {
            if need_more_text {
                ">".to_string()
            } else {
                "→".to_string()
            }
        };

        if color {
<<<<<<< HEAD
            format!("{}{} {}", Tty::COL_WHITE, prompt_symbol, Tty::COL_RESET)
=======
            format!(
                "{}{}{}:{}{}{}{} {}",
                Tty::COL_GREEN,
                self.user,
                Tty::COL_WHITE,
                Tty::COL_BLUE,
                self.path,
                Tty::COL_WHITE,
                prompt_symbol,
                Tty::COL_RESET
            )
>>>>>>> 2cdd5fa4
        } else {
            format!("{} ", prompt_symbol)
        }
    }
}<|MERGE_RESOLUTION|>--- conflicted
+++ resolved
@@ -50,21 +50,7 @@
         };
 
         if color {
-<<<<<<< HEAD
             format!("{}{} {}", Tty::COL_WHITE, prompt_symbol, Tty::COL_RESET)
-=======
-            format!(
-                "{}{}{}:{}{}{}{} {}",
-                Tty::COL_GREEN,
-                self.user,
-                Tty::COL_WHITE,
-                Tty::COL_BLUE,
-                self.path,
-                Tty::COL_WHITE,
-                prompt_symbol,
-                Tty::COL_RESET
-            )
->>>>>>> 2cdd5fa4
         } else {
             format!("{} ", prompt_symbol)
         }
