--- conflicted
+++ resolved
@@ -75,51 +75,14 @@
     pub const COL_LIGHT_GRAY: &'static str ="\x1B[0;37m";
     pub const COL_WHITE: &'static str ="\x1B[1;37m";
 
-<<<<<<< HEAD
     pub const WELCOME: &'static str = r#""#;
-=======
-    pub const WELCOME: &'static str = r#"\x1B[0m
-\x1B[33;1m                            /\       -X-     +  \x1B[1;34m                  ww              \x1B[37;1m  Tokera WASM.sh v1.0\r
-\x1B[33;1m               +           /  \_                \x1B[1;34m                  wwwww           \x1B[37;1m  Powered by Wasmer and ATE\r
-\x1B[33;1m        /\               _/ ^ / \  _            \x1B[1;34m           ww     wwwwww  w       \x1B[37;1m  \r
-\x1B[33;1m     /\/  \      +      |   _/ ` \/ \    +      \x1B[1;34m           wwwww      wwwwwwwww   \x1B[0m  QUICK START:\r
-\x1B[33;1m    //  `  \            |  / __   \ `\    _     \x1B[1;34m   ww      wwwwww  w     wwwwwww  \x1B[0m  • WAPM commands:    wapm\r
-\x1B[33;1m   //  .    \         /^|_/ / .\ . \ ~\  / \    \x1B[1;34m   wwwww      wwwwwwwwww   wwwww  \x1B[0m  • Tokera commands:  tok\r
-\x1B[33;1m__//     ^ . \_______| /   / _  \   \  \_| |___ \x1B[1;34m   wwwwww  w      wwwwwww  wwwww  \x1B[0m  • Core utils:       coreutils\r
-\x1B[33;1m|     _____     _                        | |   |\x1B[1;34m   wwwwwwwwwwwwww   wwwww  wwwww  \x1B[0m  • Pipe: echo blah | cowsay\r
-\x1B[33;1m|    |_   _|__ | | _____ ___ __ _*      /| |\  |\x1B[1;34m   wwwwwwwwwwwwww   wwwww  wwwww  \x1B[0m  • QuickJS:          qjs\r
-\x1B[33;1m|      | |/ _ \| |/ / _ \  _/ _  |* ,  | |_| | |\x1B[1;34m   wwwwwwwwwwwwww   wwwww  wwwww  \x1B[0m  • Access a wallet:  wallet\r
-\x1B[33;1m|      | | (_) |   <  __/ || (_| |     |/ " \| |\x1B[1;34m   wwwwwwwwwwwwww   wwwww   wwww  \x1B[0m  \r
-\x1B[33;1m| ~    |_|\___/|_|\_\___|_| \__/_|       """   |\x1B[1;34m   wwwwwwwwwwwwwww  wwwww         \x1B[0m  MORE INFO:\r
-\x1B[33;1m|______________________________________________|\x1B[1;34m      wwwwwwwwwwww   wwww         \x1B[0m  • Usage Information: help\r
-\x1B[37;1m    Tokera v1.0 Copyright (C) 2016 Tokera Ltd   \x1B[1;34m          wwwwwwww                \x1B[0m  • About Tokera: about tokera\r
-\x1B[37;1m               ( www.tokera.com )               \x1B[1;34m              wwww                \x1B[0m  • About Wasmer: about wasmer\r
-\x1B[0m\r\n"#;
 
-    pub const ABOUT_TOKERA: &'static str = r#"# Tokera WASM.sh
-
-The Tokera WASM shell is an browser based operating system that integrates
-with the WebAssembly community to assembly and build micro-applications.
-
-Including:
-- MemFS file system with mount points
-- stdin, stdout, stderr and tty support
-- Private file system space per process.
-- Full support for piping and TTY.
-- Fully Multi-threading.
-- Support for basic bash commands.
-- Environment variables.
->>>>>>> 10a9576b
-
-    pub const ABOUT: &'static str = r#"#
+    pub const ABOUT_TOKERA: &'static str = r#"#
 The WebAssembly Shell is built with Wasmer and ATE:
 
     https://github.com/john-sharratt/ate
     https://github.com/wasmerio/wasmer
 
-<<<<<<< HEAD
-It supports:
-=======
 Visit us at:
 https://www.tokera.com
 "#;
@@ -138,24 +101,6 @@
 • Embeddable in multiple programming languages
 • Compliant with latest WebAssembly Proposals (SIMD, Reference Types,
   Threads, ...)"#;
-
-    pub const HELP: &'static str = r#"# Tokera WASM.sh
-
-## The Shell
-
-The Tokera WASM shell is an browser based operating system that integrates
-with the WebAssembly community to assembly and build micro-applications.
-
-Including:
->>>>>>> 10a9576b
-- MemFS file system with mount points
-- stdin, stdout, stderr and tty support
-- Private file system space per process.
-- Full support for piping and TTY.
-- Fully Multi-threading.
-- Support for basic bash commands.
-- Environment variables.
-"#;
 
     pub const HELP: &'static str = r#"#
 
