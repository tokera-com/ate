--- conflicted
+++ resolved
@@ -67,14 +67,10 @@
             .with_font_size(16u32)
             .with_draw_bold_text_in_bright_colors(true)
             .with_right_click_selects_word(true)
-<<<<<<< HEAD
             .with_transparency(true)
             .with_theme(
                 &Theme::new().with_background("#23104400").with_black("#231044"),
             ),
-=======
-            .with_theme(&Theme::new()),
->>>>>>> 2cdd5fa4
     );
 
     let window = web_sys::window().unwrap();
