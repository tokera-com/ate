--- conflicted
+++ resolved
@@ -8,10 +8,7 @@
 use crate::eval::EvalContext;
 use crate::eval::EvalStatus;
 use crate::eval::ExecResponse;
-<<<<<<< HEAD
-=======
 use crate::fd::FdFlag;
->>>>>>> 80a3d00d
 use crate::pipe::*;
 use crate::stdio::*;
 
@@ -40,21 +37,15 @@
     return Box::pin(async move {
         // If the process is not yet installed then install it
         if wax.lock().unwrap().contains(&cmd) == false {
-<<<<<<< HEAD
-            let mut tty = ctx.stdio.tty.fd();
-
-            let (stdin_fd, _) = pipe_in(ReceiverMode::Stream, false);
-=======
             let mut tty = ctx.stdio.tty.fd_stdout();
 
             let (stdin_fd, _) = pipe_in(ReceiverMode::Stream, FdFlag::Stdin(false));
->>>>>>> 80a3d00d
             let mut ctx = ctx.clone();
             ctx.stdio.stdin = stdin_fd;
             ctx.stdio.stdout = tty.clone();
             ctx.stdio.stderr = tty.clone();
-            
-            let eval_cmd  = format!("wapm install {}", cmd);
+
+            let eval_cmd = format!("wapm install {}", cmd);
 
             let mut process = eval(eval_cmd, ctx);
             let result = process.recv().await;
@@ -67,19 +58,15 @@
                 let _ = tty
                     .write("wax: failed to install command\r\n".as_bytes())
                     .await;
-<<<<<<< HEAD
-                return ExecResponse::Immediate(err::ERR_EINVAL).into();
-=======
                 return ExecResponse::OrphanedImmediate(err::ERR_EINVAL);
->>>>>>> 80a3d00d
             }
         }
 
         // Now actually run the main script
         ctx.stdio = stdio;
-        
+
         let cmd = script;
-        
+
         let mut stdout = ctx.stdio.stdout.clone();
         let mut stderr = ctx.stdio.stderr.clone();
 
