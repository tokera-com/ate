--- conflicted
+++ resolved
@@ -123,9 +123,6 @@
     let is_mobile = term_lib::common::is_mobile(&user_agent);
     debug!("user_agent: {}", user_agent);
 
-<<<<<<< HEAD
-    terminal.open(terminal_element.dyn_into()?);
-=======
     let elem = window
         .document()
         .unwrap()
@@ -172,7 +169,6 @@
         .get_context("webgl2")?
         .unwrap()
         .dyn_into::<WebGl2RenderingContext>()?;
->>>>>>> 80a3d00d
 
     let pool = WebThreadPool::new_with_max_threads().unwrap();
     let web_system = WebSystem::new(pool.clone(), webgl2);
